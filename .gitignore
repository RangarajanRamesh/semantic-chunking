--- conflicted
+++ resolved
@@ -87,41 +87,9 @@
 .pdm-python
 .pdm-build/
 
-<<<<<<< HEAD
-# PEP 582; used by e.g. github.com/David-OConnor/pyflow and github.com/pdm-project/pdm
-__pypackages__/
-
-# Celery stuff
-celerybeat-schedule
-celerybeat.pid
-
-# SageMath parsed files
-*.sage.py
-
-# Environments
-.env
-.venv
-env/
-venv/
-ENV/
-env.bak/
-venv.bak/
-chunkenv/
-
-# Spyder project settings
-.spyderproject
-.spyproject
-
-# Rope project settings
-.ropeproject
-
-# mkdocs documentation
-/site
-=======
 # PyBuilder
 .pybuilder/
 target/
->>>>>>> 6980fc19
 
 # Pyre / MyPy / Type checkers
 .pyre/
